--- conflicted
+++ resolved
@@ -11,7 +11,6 @@
 
   target "AmplifyTests" do
     inherit! :search_paths
-    # Pods for testing
     pod "CwlPreconditionTesting", :git => "https://github.com/mattgallagher/CwlPreconditionTesting.git", :tag => "1.2.0"
     pod "CwlCatchException", :git => "https://github.com/mattgallagher/CwlCatchException.git", :tag => "1.2.0"
   end
@@ -21,42 +20,29 @@
 target "AWSS3StoragePlugin" do
   use_frameworks!
 
-<<<<<<< HEAD
   pod "AWSS3", "~> #{AWS_SDK_VERSION}"
-=======
-  pod 'AWSS3'
-  pod 'AWSCore'
-  pod 'AWSMobileClient'
->>>>>>> d9e882ff
+  pod "AWSMobileClient", "~> #{AWS_SDK_VERSION}"
 
   target "AWSS3StoragePluginTests" do
     inherit! :search_paths
-<<<<<<< HEAD
     pod "AWSS3", "~> #{AWS_SDK_VERSION}"
+    pod "AWSMobileClient", "~> #{AWS_SDK_VERSION}"
+    pod "CwlPreconditionTesting", :git => "https://github.com/mattgallagher/CwlPreconditionTesting.git", :tag => "1.2.0"
+    pod "CwlCatchException", :git => "https://github.com/mattgallagher/CwlCatchException.git", :tag => "1.2.0"
   end
 
 end
 
-target "AmplifyAppExample" do
+
+target "AmplifyTestApp" do
   use_frameworks!
   pod "AWSS3", "~> #{AWS_SDK_VERSION}"
-=======
-    pod 'AWSS3'
-    pod 'AWSCore'
-    pod 'AWSMobileClient'
-    # Pods for testing
-    pod 'CwlPreconditionTesting', :git => 'https://github.com/mattgallagher/CwlPreconditionTesting.git'
-    pod 'CwlCatchException', :git => 'https://github.com/mattgallagher/CwlCatchException.git'
+
+  target "AWSS3StoragePluginIntegrationTests" do
+    inherit! :search_paths
+    pod "AWSS3", "~> #{AWS_SDK_VERSION}"
+    pod "AWSMobileClient", "~> #{AWS_SDK_VERSION}"
+    pod "CwlPreconditionTesting", :git => "https://github.com/mattgallagher/CwlPreconditionTesting.git", :tag => "1.2.0"
+    pod "CwlCatchException", :git => "https://github.com/mattgallagher/CwlCatchException.git", :tag => "1.2.0"
   end
-
-  target 'AWSS3StoragePluginIntegrationTests' do
-    inherit! :search_paths
-    pod 'AWSS3'
-    pod 'AWSCore'
-    pod 'AWSMobileClient'
-    # Pods for testing
-    pod 'CwlPreconditionTesting', :git => 'https://github.com/mattgallagher/CwlPreconditionTesting.git'
-    pod 'CwlCatchException', :git => 'https://github.com/mattgallagher/CwlCatchException.git'
-  end
->>>>>>> d9e882ff
 end